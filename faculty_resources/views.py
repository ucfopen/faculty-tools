from flask import Flask, render_template, session, request, redirect, url_for, Response
from flask_sqlalchemy import SQLAlchemy
from datetime import datetime, timedelta
from pycanvas.exceptions import CanvasException
from functools import wraps
import logging
from logging.handlers import RotatingFileHandler
from logging import Formatter
import requests
import json
import settings
import traceback

app = Flask(__name__)
app.config.from_object(settings.configClass)
app.secret_key = settings.secret_key
db = SQLAlchemy(app)

# ============================================
# Logging
# ============================================


if __name__ == '__main__':
    handler = RotatingFileHandler(
                settings.ERROR_LOG,
                maxBytes=settings.LOG_MAX_BYTES,
                backupCount=settings.LOG_BACKUP_COUNT
            )
    handler.setLevel(logging.getLevelName(logging.INFO))
    handler.setFormatter(Formatter(
        '%(asctime)s %(levelname)s: %(message)s '
        '[in %(pathname)s: %(lineno)d of %(funcName)s]'
    ))
    app.logger.addHandler(handler)


# ============================================
# DB Model
# ============================================


class Users(db.Model):
    id = db.Column(db.Integer, primary_key=True)
    user_id = db.Column(db.Integer, unique=True)
    refresh_key = db.Column(db.String(255))
    expires_in = db.Column(db.DateTime)

    def __init__(self, user_id, refresh_key, expires_in):
        self.user_id = user_id
        self.refresh_key = refresh_key
        self.expires_in = expires_in

    def __repr__(self):
        return '<User %r>' % self.user_id

# ============================================
# Utility Functions
# ============================================


def check_valid_user(f):
    @wraps(f)
    def decorated_function(*args, **kwargs):
        """
        Decorator to check if the user is allowed access to the app.

        If user is allowed, return the decorated function.
        Otherwise, return an error page with corresponding message.
        """

        if request.form:
            session.permanent = True
            # 1 hour long session
            app.permanent_session_lifetime = timedelta(minutes=60)
            session['course_id'] = request.form.get('custom_canvas_course_id')
            session['canvas_user_id'] = request.form.get('custom_canvas_user_id')
            roles = request.form['roles']

            if "Administrator" in roles:
                session['admin'] = True
                session['instructor'] = True
            elif 'admin' in session:
                # remove old admin key in the session
                session.pop('admin', None)

            if "Instructor" in roles:
                session['instructor'] = True
            elif 'instructor' in session:
                # remove old instructor key from the session
                session.pop('instructor', None)

        # no session and no request
        if not session:
            if not request.form:
                app.logger.warning("No session and no request. Not allowed.")
                return render_template(
                    'error.html',
                    msg='Not allowed!'
                )

        # no canvas_user_id
        if not request.form.get('custom_canvas_user_id') and 'canvas_user_id' not in session:
            app.logger.warning("No canvas user ID. Not allowed.")
            return render_template(
                'error.html',
                msg='Not allowed!'
            )

        # no course_id
        if not request.form.get('custom_canvas_course_id') and 'course_id' not in session:
            app.logger.warning("No course ID. Not allowed.")
            return render_template(
                'error.html',
                msg='No course_id provided.'
            )

        # not permitted
        # Instructor shows up in Teacher and Admin sessions
        # If they are neither, they're not in the right place
        if 'instructor' not in session:
            app.logger.warning("Not enrolled as Teacher or an Admin. Not allowed.")
            return render_template(
                'error.html',
                msg='''You are not enrolled in this course as a Teacher or Designer.
                    Please refresh and try again. If this error persists, please contact
                    ***REMOVED***.'''
            )

        return f(*args, **kwargs)
    return decorated_function

# ============================================
# Web Views / Routes
# ============================================


@app.route("/")
@check_valid_user
def index():
    """
    Main entry point to web application, call all the things and send the data to the template
    """

    # Get data from the higher level account
    # account = canvas.get_account(settings.UCF_ID)
    # 1 for dev

    # Test API key to see if they need to reauthenticate
    auth_header = {'Authorization': 'Bearer ' + session['api_key']}
    r = requests.get(settings.API_URL+'users/self', headers=auth_header)
    if 'WWW-Authenticate' in r.headers:
        # reroll oauth
        app.logger.info(
            '''WWW-Authenticate found in headers, or status code was 401.
            Re-rolling oauth.\n {0} \n {1} \n {1}'''.format(r.status_code, r.headers, r.url)
        )
        return redirect(settings.BASE_URL+'login/oauth2/auth?client_id='+settings.oauth2_id +
                        '&response_type=code&redirect_uri='+settings.oauth2_uri)

    if 'WWW-Authenticate' not in r.headers and r.status_code == 401:
        # not authorized
        app.logger.warning("Not an Admin. Not allowed.")
        return render_template(
            'error.html',
            msg='''You are not enrolled in this course as a Teacher or Designer.
            If this error persists, please contact ***REMOVED***.'''
        )

    if r.status_code == 404:
        # something is wrong with the key! It can't get user out of the API key
        app.logger.error(
            '''404 in checking the user's api key. Request info:\n
            User ID: {0} Course: {1} \n {2} \n Request headers: {3} \n {4}'''.format(
                session['canvas_user_id'], session['course_id'],
                r.url, r.headers, r.json()
            )
        )
        return redirect(
            settings.BASE_URL+'login/oauth2/auth?client_id=' +
            settings.oauth2_id + '&response_type=code&redirect_uri='+settings.oauth2_uri
        )

    try:
        auth_header = {'Authorization': 'Bearer ' + session['api_key']}
        r = requests.get(
            settings.API_URL+'courses/{0}/external_tools?include_parents=true&per_page=100'.format(
                session['course_id']
            ), headers=auth_header
        )

        ltis_json_list = []

        if r.status_code == 200:
            for lti in r.json():
                ltis_json_list.append(lti)
            while 'next' in r.links:
                r = requests.get(r.links["next"]['url'], headers=auth_header)
                if r.status_code == 200:
                    for lti in r.json():
                        ltis_json_list.append(lti)

    except CanvasException:
        app.logger.exception("Couldn't connect to Canvas")
        return render_template(
            'error.html', msg='''Couldn't connect to Canvas,
            please refresh and try again. If this error persists,
            please contact ***REMOVED***.'''
        )

    lti_list = []

    # load our white list
    try:
        json_data = json.loads(open(settings.whitelist).read())
    except:
        app.logger.exception("Error with whitelist.json")
        return render_template(
            'error.html', msg='''Error connecting to the LTI list.
            Please refresh and try again. If this error persists,
            please contact ***REMOVED***.'''
        )

    try:
        # check if the LTI is in the whitelist
        for data in json_data:
            if data['name'] in str(ltis_json_list):

                # get the id from the lti
                for lti in ltis_json_list:
                    if lti['name'] == data['name'] and 'none' not in data['filter_by']:
                        sessionless_launch_url = None
                        lti_id = lti['id']

                        if 'course_navigation' in lti:
                            if lti['course_navigation'] is not None:
                                auth_header = {'Authorization': 'Bearer ' + session['api_key']}
                                # get sessionless launch url for things that come from course nav
                                r = requests.get(
                                    settings.API_URL +
                                    '''courses/{0}/external_tools/sessionless_launch?id={1}'''
                                    '''&launch_type=course_navigation&access_token={2}'''.format(
                                        session['course_id'], lti_id, session['api_key']
                                    ), headers=auth_header
                                )
                                if r.status_code >= 400:
                                    app.logger.error(
                                        '''Bad response while getting a sessionless launch url:'''
                                        '''\n {0} {1}\n LTI: {2} \n'''.format(
                                            r.status_code, r.url, lti
                                        )
                                    )
                                    return render_template(
                                        'error.html', msg='''Error in a response from Canvas,
                                        please refresh and try again. If this error persists,
                                        please contact ***REMOVED***.'''
                                    )

                                else:
                                    sessionless_launch_url = r.json()['url']

                        if sessionless_launch_url is None:
                            auth_header = {'Authorization': 'Bearer ' + session['api_key']}
                            # get sessionless launch url
                            r = requests.get(
                                settings.API_URL +
                                'courses/{0}/external_tools/sessionless_launch?id={1}'.format(
                                    session['course_id'], lti_id
                                ), headers=auth_header
                            )
                            if r.status_code >= 400:
                                app.logger.error(
                                    '''Bad response while getting a sessionless launch url:'''
                                    '''\n {0} {1}\n LTI: {2} \n'''.format(
                                        r.status_code, r.url, lti
                                    )
                                )
                                return render_template(
                                    'error.html', msg='''Error in a response from Canvas,
                                    please refresh and try again. If this error persists,
                                    please contact ***REMOVED***.'''
                                )
                            else:
                                sessionless_launch_url = r.json()['url']

                        lti_list.append({
                            "name": data['name'],
                            "id": lti_id,
                            "sessionless_launch_url": sessionless_launch_url,
                            "desc": data['desc'],
                            "heading": data['subheading'],
                            "screenshot": data['screenshot'],
                            "logo": data['logo'],
                            "filter_by": data['filter_by']
                        })

    except CanvasException:
        # this lti threw an exception when talking to Canvas
        app.logger.error(
            "Canvas exception:\n {0} \n LTI: {1} \n LTI List: {2} \n".format(
                CanvasException, lti, lti_list
            )
        )
        return render_template(
            'error.html', msg='''Couldn't connect to Canvas,
            please refresh and try again. If this error persists,
            please contact ***REMOVED***.'''
        )

    return render_template(
        "main_template.html",
        ltis=lti_list,
        course=session['course_id']
    )


@app.route("/xml/", methods=['POST', 'GET'])
def xml():
    """
    Returns the lti.xml file for the app.
    XML can be built at https://www.eduappcenter.com/
    """
    try:
        return Response(render_template(
            'test.xml', url=request.url_root), mimetype='application/xml'
        )
    except:
        app.logger.error("\nNo XML file.")

        return render_template(
            'error.html', msg='''No XML file. Please refresh
            and try again. If this error persists,
            please contact ***REMOVED***.'''
        )

# OAuth login
# Redirect URI


@app.route('/oauthlogin', methods=['POST', 'GET'])
# @check_valid_user
def oauth_login():

    code = request.args.get('code')
    payload = {
        'grant_type': 'authorization_code',
        'client_id': settings.oauth2_id,
        'redirect_uri': settings.oauth2_uri,
        'client_secret': settings.oauth2_key,
        'code': code
    }
    r = requests.post(settings.BASE_URL+'login/oauth2/token', data=payload)

    if r.status_code == 500:
        # Canceled oauth or server error
        if 'canvas_user_id' in session and 'course_id' in session:
            app.logger.error(
                '''Status code 500 from oauth, authentication error\n
                User ID: {0} Course: {1} \n {2} \n Request headers: {3}'''.format(
                    session['canvas_user_id'], session['course_id'],
                    r.url, r.headers
                )
            )
        else:
            app.logger.error(
                '''Status code 500 from oauth, authentication error\n
                User ID: None Course: None \n {0} \n Request headers: {1}'''.format(
                    r.url, r.headers
                )
            )

        msg = '''Authentication error,
            please refresh and try again. If this error persists,
            please contact ***REMOVED***.'''
        return render_template("error.html", msg=msg)
    print r.json()
    if 'access_token' in r.json():
        session['api_key'] = r.json()['access_token']

        if 'refresh_token' in r.json():
            session['refresh_token'] = r.json()['refresh_token']

        if 'expires_in' in r.json():
            # expires in seconds
            # add the seconds to current time for expiration time
            current_time = datetime.now()
            expires_in = current_time + timedelta(seconds=r.json()['expires_in'])
            session['expires_in'] = expires_in
        try:

            # add to db
            new_user = Users(
                session['canvas_user_id'],
                session['refresh_token'],
                session['expires_in']
            )
            db.session.add(new_user)
            db.session.commit()
            return redirect(url_for('index'))

        except Exception as e:
            app.logger.error(
                "Error in adding new user to db: \n {0} {1} {2} {3} ".format(
                    e, session['canvas_user_id'], session['refresh_token'], session['expires_in']
                )
            )
            msg = '''Authentication error,
            please refresh and try again. If this error persists,
            please contact ***REMOVED***.'''
            return render_template("error.html", msg=msg)

    app.logger.warning(
        "Some other error\n User: {0} Course: {1} \n {2} \n Request headers: {3} \n {4}".format(
            session['canvas_user_id'], session['course_id'],
            r.url, r.headers, r.json()
        )
    )
    msg = '''Authentication error,
        please refresh and try again. If this error persists,
        please contact ***REMOVED***.'''
    return render_template("error.html", msg=msg)


# Checking the user in the db
@app.route('/auth', methods=['POST', 'GET'])
@check_valid_user
def auth():

    # if they aren't in our DB/their token is expired or invalid
    try:
        # Try to grab the user
        user = Users.query.get(int(session['canvas_user_id']))

        # Found a user
        if user is not None:
            # Get the expiration date
<<<<<<< HEAD
            expiration_date = datetime.strptime(user.expires_in, '%Y-%m-%d %H:%M:%S')
=======
            

            expiration_date = user.expires_in
>>>>>>> 0ec4aad9
            refresh_token = user.refresh_key

            # If expired or no api_key
            if datetime.now() > expiration_date or 'api_key' not in session:
                print datetime.now()
                print expiration_date
                print "got here"

                app.logger.info(
                    '''Expired refresh token or api_key not in session\n
                    User: {0} \n Expiration date in db: {1}'''.format(user.user_id, user.expires_in)
                )
                payload = {
                    'grant_type': 'refresh_token',
                    'client_id': settings.oauth2_id,
                    'redirect_uri': settings.oauth2_uri,
                    'client_secret': settings.oauth2_key,
                    'refresh_token': refresh_token
                }
                r = requests.post(settings.BASE_URL+'login/oauth2/token', data=payload)

                # We got an access token and can proceed
                if 'access_token' in r.json():
                    # Set the api key
                    session['api_key'] = r.json()['access_token']
                    app.logger.info(
                        "New access token created\n User: {0}".format(user.user_id)
                    )

                    if 'refresh_token' in r.json():
                        session['refresh_token'] = r.json()['refresh_token']

                    if 'expires_in' in r.json():
                        # expires in seconds
                        # add the seconds to current time for expiration time
                        current_time = datetime.now()
                        expires_in = current_time + timedelta(seconds=r.json()['expires_in'])
                        session['expires_in'] = expires_in
                    try:
                        # Try to save the new expiration date
                        user.expires_in = session['expires_in']
                        db.session.commit()
                    except Exception as e:
                        # log error, couldn't save new expiration date
                        app.logger.error(
                            '''Error in updating user in the db:\n {0} \n user ID {1} \n
                            Refresh token {2} \n Oauth expiration in session {3}'''.format(
                                session['canvas_user_id'],
                                session['refresh_token'],
                                session['expires_in']
                            )
                        )
                        msg = '''Authentication error,
                            please refresh and try again. If this error persists,
                            please contact ***REMOVED***.'''
                        return render_template("error.html", msg=msg)

                    return redirect(url_for('index'))
                else:
                    # weird response from trying to use the refresh token
                    app.logger.info(
                        '''Access token not in json.
                        Bad api key or refresh token? {0} {1} {2} \n {3} {4}'''.format(
                            r.status_code, session['canvas_user_id'],
                            session['course_id'], payload, r.url
                        )
                    )
                    msg = '''Authentication error,
                        please refresh and try again. If this error persists,
                        please contact ***REMOVED***.'''
                    return render_template("error.html", msg=msg)
            else:
                # good to go!
                # test the api key
                auth_header = {'Authorization': 'Bearer ' + session['api_key']}
                r = requests.get(settings.API_URL + 'users/%s/profile' %
                                 (session['canvas_user_id']), headers=auth_header)
                # check for WWW-Authenticate
                # https://canvas.instructure.com/doc/api/file.oauth.html
                if 'WWW-Authenticate' not in r.headers and r.status_code != 401:
                    return redirect(url_for('index'))
                else:
                    app.logger.info(
                        '''Reauthenticating: \n User ID: {0} \n Course: {1}
                        Refresh token: {2} \n
                        Oauth expiration in session: {3} \n {4} \n {5} \n {6}'''.format(
                            session['canvas_user_id'], session['course_id'],
                            session['refresh_token'], session['expires_in'],
                            r.status_code, r.url, r.headers
                        )
                    )
                    return redirect(
                        settings.BASE_URL+'login/oauth2/auth?client_id=' +
                        settings.oauth2_id + '&response_type=code&redirect_uri=' +
                        settings.oauth2_uri
                    )
                app.logger.error(
                    '''Some other error: \n
                    User ID: {0}  Course: {1} \n Refresh token: {2} \n
                    Oauth expiration in session: {3} \n {4} \n {5} \n {6} {7}'''.format(
                        session['canvas_user_id'], session['course_id'],
                        session['refresh_token'], session['expires_in'], r.status_code,
                        r.url, r.headers, r.json()
                    )
                )
                msg = '''Authentication error,
                    please refresh and try again. If this error persists,
                    please contact ***REMOVED***.'''
                return render_template("error.html", msg=msg)
        else:
            # not in db, go go oauth!!
            app.logger.info(
                "Person doesn't have an entry in db, redirecting to oauth: {0}".format(
                    session['canvas_user_id']
                )
            )
            return redirect(settings.BASE_URL+'login/oauth2/auth?client_id='+settings.oauth2_id +
                            '&response_type=code&redirect_uri='+settings.oauth2_uri)
    except Exception as e:
        print e
        print traceback.print_exc()
        # they aren't in the db, so send em to the oauth stuff
        app.logger.info(
            "Error getting a person from the db, reuathenticating: {0} {1}".format(
                session['canvas_user_id'], e
            )
        )
        return redirect(settings.BASE_URL+'login/oauth2/auth?client_id='+settings.oauth2_id +
                        '&response_type=code&redirect_uri='+settings.oauth2_uri)
    app.logger.warning(
        "Some other error, {0} {1}".format(
            session['canvas_user_id'],
            session['course_id']
        )
    )
    msg = '''Authentication error, please refresh and try again. If this error persists,
        please contact ***REMOVED***.'''
    return render_template("error.html", msg=msg)<|MERGE_RESOLUTION|>--- conflicted
+++ resolved
@@ -434,13 +434,7 @@
         # Found a user
         if user is not None:
             # Get the expiration date
-<<<<<<< HEAD
-            expiration_date = datetime.strptime(user.expires_in, '%Y-%m-%d %H:%M:%S')
-=======
-            
-
             expiration_date = user.expires_in
->>>>>>> 0ec4aad9
             refresh_token = user.refresh_key
 
             # If expired or no api_key
