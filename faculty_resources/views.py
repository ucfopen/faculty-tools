from flask import Flask, render_template, session, request, redirect, url_for, Response
from flask_sqlalchemy import SQLAlchemy
from datetime import datetime, timedelta
from pycanvas.exceptions import CanvasException
from functools import wraps
import logging
from logging.handlers import RotatingFileHandler
from logging import Formatter
import requests
import json
import settings
import traceback
import os

app = Flask(__name__)
app.config.from_object(settings.configClass)
app.secret_key = settings.secret_key
db = SQLAlchemy(app)

# ============================================
# Logging
# ============================================


if __name__ == '__main__':
    handler = RotatingFileHandler(
                settings.ERROR_LOG,
                maxBytes=settings.LOG_MAX_BYTES,
                backupCount=settings.LOG_BACKUP_COUNT
            )
    handler.setLevel(logging.getLevelName(logging.INFO))
    handler.setFormatter(Formatter(
        '%(asctime)s %(levelname)s: %(message)s '
        '[in %(pathname)s: %(lineno)d of %(funcName)s]'
    ))
    app.logger.addHandler(handler)


# ============================================
# DB Model
# ============================================


class Users(db.Model):
    id = db.Column(db.Integer, primary_key=True)
    user_id = db.Column(db.Integer, unique=True)
    refresh_key = db.Column(db.String(255))
    expires_in = db.Column(db.DateTime)

    def __init__(self, user_id, refresh_key, expires_in):
        self.user_id = user_id
        self.refresh_key = refresh_key
        self.expires_in = expires_in

    def __repr__(self):
        return '<User %r>' % self.user_id

# ============================================
# Utility Functions
# ============================================

@app.context_processor
def utility_processor():
    def google_analytics():
        return settings.GOOGLE_ANALYTICS
    return dict(google_analytics=google_analytics)


def return_error(msg):
    return render_template('error.html', msg=msg)


def check_valid_user(f):
    @wraps(f)
    def decorated_function(*args, **kwargs):
        """
        Decorator to check if the user is allowed access to the app.

        If user is allowed, return the decorated function.
        Otherwise, return an error page with corresponding message.
        """

        if request.form:
            session.permanent = True
            # 1 hour long session
            app.permanent_session_lifetime = timedelta(minutes=60)
            session['course_id'] = request.form.get('custom_canvas_course_id')
            session['canvas_user_id'] = request.form.get('custom_canvas_user_id')
            roles = request.form['roles']

            if "Administrator" in roles:
                session['admin'] = True
                session['instructor'] = True
            elif 'admin' in session:
                # remove old admin key in the session
                session.pop('admin', None)

            if "Instructor" in roles:
                session['instructor'] = True
            elif 'instructor' in session:
                # remove old instructor key from the session
                session.pop('instructor', None)

        # no session and no request
        if not session:
            if not request.form:
                app.logger.warning("No session and no request. Not allowed.")
                return_error('Not allowed!')

        # no canvas_user_id
        if not request.form.get('custom_canvas_user_id') and 'canvas_user_id' not in session:
            app.logger.warning("No canvas user ID. Not allowed.")
            return_error('Not allowed!')

        # no course_id
        if not request.form.get('custom_canvas_course_id') and 'course_id' not in session:
            app.logger.warning("No course ID. Not allowed.")
            return_error('Not allowed!')

        # not permitted
        # Instructor shows up in Teacher and Admin sessions
        # If they are neither, they're not in the right place
        if 'instructor' and 'admin' not in session:
            app.logger.warning("Not enrolled as Teacher or an Admin. Not allowed.")
            return_error('''You are not enrolled in this course as a Teacher or Designer.
                Please refresh and try again. If this error persists, please contact
                ***REMOVED***.''')

        return f(*args, **kwargs)
    return decorated_function

# ============================================
# Web Views / Routes
# ============================================


@app.route("/")
@check_valid_user
def index():
    """
    Main entry point to web application, call all the things and send the data to the template
    """

    # Get data from the higher level account
    # account = canvas.get_account(settings.UCF_ID)
    # 1 for dev

    # Test API key to see if they need to reauthenticate
    auth_header = {'Authorization': 'Bearer ' + session['api_key']}
    r = requests.get(settings.API_URL+'users/self', headers=auth_header)
    if 'WWW-Authenticate' in r.headers:
        # reroll oauth
        app.logger.info(
            '''WWW-Authenticate found in headers, or status code was 401.
            Re-rolling oauth.\n {0} \n {1} \n {1}'''.format(r.status_code, r.headers, r.url)
        )
        return redirect(settings.BASE_URL+'login/oauth2/auth?client_id='+settings.oauth2_id +
                        '&response_type=code&redirect_uri='+settings.oauth2_uri)

    if 'WWW-Authenticate' not in r.headers and r.status_code == 401:
        # not authorized
        app.logger.warning("Not an Admin. Not allowed.")
        return_error('''You are not enrolled in this course as a Teacher or Designer.
            If this error persists, please contact ***REMOVED***.''')

    if r.status_code == 404:
        # something is wrong with the key! It can't get user out of the API key
        app.logger.error(
            '''404 in checking the user's api key. Request info:\n
            User ID: {0} Course: {1} \n {2} \n Request headers: {3} \n {4}'''.format(
                session['canvas_user_id'], session['course_id'],
                r.url, r.headers, r.json()
            )
        )
        return redirect(
            settings.BASE_URL+'login/oauth2/auth?client_id=' +
            settings.oauth2_id + '&response_type=code&redirect_uri='+settings.oauth2_uri
        )

        auth_header = {'Authorization': 'Bearer ' + session['api_key']}
        r = requests.get(
            settings.API_URL+'courses/{0}/external_tools?include_parents=true&per_page=100'.format(
                session['course_id']
            ), headers=auth_header
        )

        ltis_json_list = []

        if r.status_code == 200:
            for lti in r.json():
                ltis_json_list.append(lti)
            while 'next' in r.links:
                r = requests.get(r.links["next"]['url'], headers=auth_header)
                if r.status_code == 200:
                    for lti in r.json():
                        ltis_json_list.append(lti)
        else:
            app.logger.exception("Couldn't connect to Canvas")
            return_error('''Couldn't connect to Canvas,
                please refresh and try again. If this error persists,
                please contact ***REMOVED***.''')

    lti_list = []
    json_data = None
    # load our white list
    if os.path.isfile(settings.whitelist):
        json_data = json.loads(open(settings.whitelist).read())
    else:
        app.logger.exception("Error with whitelist.json")
        return_error('''Couldn't connect to Canvas,
            please refresh and try again. If this error persists,
            please contact ***REMOVED***.''')

    if json_data is not None:
        # check if the LTI is in the whitelist
        for data in json_data:
            if data['name'] in str(ltis_json_list):

                # get the id from the lti
                for lti in ltis_json_list:
                    if lti['name'] == data['name'] and 'none' not in data['filter_by']:
                        sessionless_launch_url = None
                        lti_id = lti['id']

                        if 'course_navigation' in lti:
                            if lti['course_navigation'] is not None:
                                auth_header = {'Authorization': 'Bearer ' + session['api_key']}
                                # get sessionless launch url for things that come from course nav
                                r = requests.get(
                                    settings.API_URL +
                                    '''courses/{0}/external_tools/sessionless_launch?id={1}'''
                                    '''&launch_type=course_navigation&access_token={2}'''.format(
                                        session['course_id'], lti_id, session['api_key']
                                    ), headers=auth_header
                                )
                                if r.status_code >= 400:
                                    app.logger.error(
                                        '''Bad response while getting a sessionless launch url:'''
                                        '''\n {0} {1}\n LTI: {2} \n'''.format(
                                            r.status_code, r.url, lti
                                        )
                                    )
                                    return_error('''Error in a response from Canvas,
                                        please refresh and try again. If this error persists,
                                        please contact ***REMOVED***.''')
                                else:
                                    sessionless_launch_url = r.json()['url']

                        if sessionless_launch_url is None:
                            auth_header = {'Authorization': 'Bearer ' + session['api_key']}
                            # get sessionless launch url
                            r = requests.get(
                                settings.API_URL +
                                'courses/{0}/external_tools/sessionless_launch?id={1}'.format(
                                    session['course_id'], lti_id
                                ), headers=auth_header
                            )
                            if r.status_code >= 400:
                                app.logger.error(
                                    '''Bad response while getting a sessionless launch url:'''
                                    '''\n {0} {1}\n LTI: {2} \n'''.format(
                                        r.status_code, r.url, lti
                                    )
                                )
                                return_error('''Error in a response from Canvas,
                                    please refresh and try again. If this error persists,
                                    please contact ***REMOVED***.''')
                            else:
                                sessionless_launch_url = r.json()['url']

                        lti_list.append({
                            "name": data['name'],
                            "id": lti_id,
                            "sessionless_launch_url": sessionless_launch_url,
                            "desc": data['desc'],
                            "heading": data['subheading'],
                            "screenshot": data['screenshot'],
                            "logo": data['logo'],
                            "filter_by": data['filter_by']
                        })

    else:
        # this lti threw an exception when talking to Canvas
        app.logger.error(
            "Canvas exception:\n {0} \n LTI: {1} \n LTI List: {2} \n".format(
                CanvasException, lti, lti_list
            )
        )
        return_error('''Couldn't connect to Canvas,
            please refresh and try again. If this error persists,
            please contact ***REMOVED***.''')

    return render_template(
        "main_template.html",
        ltis=lti_list,
        course=session['course_id']
    )


@app.route("/xml/", methods=['POST', 'GET'])
def xml():
    """
    Returns the lti.xml file for the app.
    XML can be built at https://www.eduappcenter.com/
    """
    return Response(render_template(
        'test.xml', url=request.url_root), mimetype='application/xml'
    )

# OAuth login
# Redirect URI


@app.route('/oauthlogin', methods=['POST', 'GET'])
# @check_valid_user
def oauth_login():

    code = request.args.get('code')
    payload = {
        'grant_type': 'authorization_code',
        'client_id': settings.oauth2_id,
        'redirect_uri': settings.oauth2_uri,
        'client_secret': settings.oauth2_key,
        'code': code
    }
    r = requests.post(settings.BASE_URL+'login/oauth2/token', data=payload)

    if r.status_code == 500:
        # Canceled oauth (clicked cancel instead of Authorize) or server error
        if 'canvas_user_id' in session and 'course_id' in session:
            app.logger.error(
                '''Status code 500 from oauth, authentication error\n
                User ID: {0} Course: {1} \n {2} \n Request headers: {3}'''.format(
                    session['canvas_user_id'], session['course_id'],
                    r.url, r.headers
                )
            )
        else:
            app.logger.error(
                '''Status code 500 from oauth, authentication error\n
                User ID: None Course: None \n {0} \n Request headers: {1}'''.format(
                    r.url, r.headers
                )
            )

        return_error('''Authentication error,
            please refresh and try again. If this error persists,
            please contact ***REMOVED***.''')

    if 'access_token' in r.json():
        session['api_key'] = r.json()['access_token']

        if 'refresh_token' in r.json():
            session['refresh_token'] = r.json()['refresh_token']

        if 'expires_in' in r.json():
            # expires in seconds
            # add the seconds to current time for expiration time
            current_time = datetime.now()
            expires_in = current_time + timedelta(seconds=r.json()['expires_in'])
            session['expires_in'] = expires_in

<<<<<<< HEAD
            # check if user is in the db
            user = Users.query.get(int(session['canvas_user_id']))
            if user is not None:
                # update current user's expiration time in db
=======
            # add to db
            user = Users.query.filter_by(user_id=int(session['canvas_user_id'])).first()
            if user:
                print "trying to update old user"
>>>>>>> 139ab7d8
                user.refresh_token = session['refresh_token']
                user.expires_in = session['expires_in']
                db.session.add(user)
                db.session.commit()

                # check that the expires_in time got updated
                check_expiration = Users.query.get(int(session['canvas_user_id']))

                # compare what was saved to the old session
                # if it didn't update, error
                if check_expiration.expires_in != session['expires_in']:

                    app.logger.error(
                        '''Error in updating user's expiration time in the db:\n {0} \n user ID {1} \n
                        Refresh token {2} \n Oauth expiration in session {3}'''.format(
                            session['canvas_user_id'],
                            session['refresh_token'],
                            session['expires_in']
                        )
                    )
                    return_error('''Authentication error,
                        please refresh and try again. If this error persists,
                        please contact ***REMOVED***.''')
                else:
                    return redirect(url_for('index'))
            else:
<<<<<<< HEAD
                # add new user to db
=======
                print "trying to add new user"
>>>>>>> 139ab7d8
                new_user = Users(
                    session['canvas_user_id'],
                    session['refresh_token'],
                    session['expires_in']
                )
                db.session.add(new_user)
                db.session.commit()

<<<<<<< HEAD
                # check that the user got added
                check_user = Users.query.get(int(session['canvas_user_id']))

                if check_user is None:
                    # Error in adding user to the DB
                    app.logger.error(
                        "Error in adding user to db: \n {0} {1} {2} ".format(
                            session['canvas_user_id'],
                            session['refresh_token'],
                            session['expires_in']
                        )
                    )
                    return_error('''Authentication error,
                        please refresh and try again. If this error persists,
                        please contact ***REMOVED***.''')
                else:
                    return redirect(url_for('index'))

            # got beyond if/else
            # error in adding or updating db
=======
        except Exception as e:
            print traceback.print_exc()
>>>>>>> 139ab7d8
            app.logger.error(
                "Error in adding or updating user to db: \n {0} {1} {2} ".format(
                    session['canvas_user_id'], session['refresh_token'], session['expires_in']
                )
            )
            return_error('''Authentication error,
                please refresh and try again. If this error persists,
                please contact ***REMOVED***.''')

    app.logger.warning(
        '''Error wtih checking access_token in r.json() block\n
        User: {0} Course: {1} \n {2} \n Request headers: {3} \n r.json(): {4}'''.format(
            session['canvas_user_id'], session['course_id'],
            r.url, r.headers, r.json()
        )
    )
    return_error('''Authentication error, please refresh and try again. If this error persists,
        please contact ***REMOVED***.''')


# Checking the user in the db
@app.route('/auth', methods=['POST', 'GET'])
@check_valid_user
def auth():

    # if they aren't in our DB/their token is expired or invalid
<<<<<<< HEAD
    # Try to grab the user
    user = Users.query.get(int(session['canvas_user_id']))

    # Found a user
    if user is not None:
        # Get the expiration date
        expiration_date = user.expires_in
        refresh_token = user.refresh_key

        # If expired or no api_key
        if datetime.now() > expiration_date or 'api_key' not in session:
=======
    try:
        # Try to grab the user
        user = Users.query.filter_by(user_id=int(session['canvas_user_id'])).first()


        # Found a user
        if user:
            # Get the expiration date
            expiration_date = user.expires_in
            refresh_token = user.refresh_key

            # If expired or no api_key
            if datetime.now() > expiration_date or 'api_key' not in session:
                print datetime.now()
                print expiration_date
                print "got here"
>>>>>>> 139ab7d8

            app.logger.info(
                '''Expired refresh token or api_key not in session\n
                User: {0} \n Expiration date in db: {1}'''.format(user.user_id, user.expires_in)
            )
            payload = {
                'grant_type': 'refresh_token',
                'client_id': settings.oauth2_id,
                'redirect_uri': settings.oauth2_uri,
                'client_secret': settings.oauth2_key,
                'refresh_token': refresh_token
            }
            r = requests.post(settings.BASE_URL+'login/oauth2/token', data=payload)

            # We got an access token and can proceed
            if 'access_token' in r.json():
                # Set the api key
                session['api_key'] = r.json()['access_token']
                app.logger.info(
                    "New access token created\n User: {0}".format(user.user_id)
                )

                if 'refresh_token' in r.json():
                    session['refresh_token'] = r.json()['refresh_token']

                if 'expires_in' in r.json():
                    # expires in seconds
                    # add the seconds to current time for expiration time
                    current_time = datetime.now()
                    expires_in = current_time + timedelta(seconds=r.json()['expires_in'])
                    session['expires_in'] = expires_in

                # Try to save the new expiration date
                user.expires_in = session['expires_in']
                db.session.commit()

                # check that the expiration date updated
                check_expiration = Users.query.get(int(session['canvas_user_id']))

                # compare what was saved to the old session
                # if it didn't update, error
                if check_expiration.expires_in != session['expires_in']:

                    app.logger.error(
                        '''Error in updating user's expiration time in the db:\n {0} \n user ID {1} \n
                        Refresh token {2} \n Oauth expiration in session {3}'''.format(
                            session['canvas_user_id'],
                            session['refresh_token'],
                            session['expires_in']
                        )
                    )
                    return_error('''Authentication error,
                        please refresh and try again. If this error persists,
                        please contact ***REMOVED***.''')
                else:
                    return redirect(url_for('index'))
            else:
                # weird response from trying to use the refresh token
                app.logger.info(
                    '''Access token not in json.
                    Bad api key or refresh token? {0} {1} {2} \n {3} {4}'''.format(
                        r.status_code, session['canvas_user_id'],
                        session['course_id'], payload, r.url
                    )
                )
                return_error('''Authentication error,
                    please refresh and try again. If this error persists,
                    please contact ***REMOVED***.''')
        else:
            # good to go!
            # test the api key
            auth_header = {'Authorization': 'Bearer ' + session['api_key']}
            r = requests.get(settings.API_URL + 'users/%s/profile' %
                             (session['canvas_user_id']), headers=auth_header)
            # check for WWW-Authenticate
            # https://canvas.instructure.com/doc/api/file.oauth.html
            if 'WWW-Authenticate' not in r.headers and r.status_code != 401:
                return redirect(url_for('index'))
            else:
                app.logger.info(
                    '''Reauthenticating: \n User ID: {0} \n Course: {1}
                    Refresh token: {2} \n
                    Oauth expiration in session: {3} \n {4} \n {5} \n {6}'''.format(
                        session['canvas_user_id'], session['course_id'],
                        session['refresh_token'], session['expires_in'],
                        r.status_code, r.url, r.headers
                    )
                )
                return redirect(
                    settings.BASE_URL+'login/oauth2/auth?client_id=' +
                    settings.oauth2_id + '&response_type=code&redirect_uri=' +
                    settings.oauth2_uri
                )
            app.logger.error(
                '''Some other error: \n
                User ID: {0}  Course: {1} \n Refresh token: {2} \n
                Oauth expiration in session: {3} \n {4} \n {5} \n {6} {7}'''.format(
                    session['canvas_user_id'], session['course_id'],
                    session['refresh_token'], session['expires_in'], r.status_code,
                    r.url, r.headers, r.json()
                )
            )
            return_error('''Authentication error,
                please refresh and try again. If this error persists,
                please contact ***REMOVED***.''')
    else:
        # not in db, go go oauth!!
        app.logger.info(
            "Person doesn't have an entry in db, redirecting to oauth: {0}".format(
                session['canvas_user_id']
            )
        )
        return redirect(settings.BASE_URL+'login/oauth2/auth?client_id='+settings.oauth2_id +
                        '&response_type=code&redirect_uri='+settings.oauth2_uri)
    app.logger.warning(
        "Some other error, {0} {1}".format(
            session['canvas_user_id'],
            session['course_id']
        )
    )
    return_error('''Authentication error, please refresh and try again. If this error persists,
        please contact ***REMOVED***.''')<|MERGE_RESOLUTION|>--- conflicted
+++ resolved
@@ -360,24 +360,18 @@
             expires_in = current_time + timedelta(seconds=r.json()['expires_in'])
             session['expires_in'] = expires_in
 
-<<<<<<< HEAD
             # check if user is in the db
-            user = Users.query.get(int(session['canvas_user_id']))
+            user = Users.query.filter_by(user_id=int(session['canvas_user_id'])).first()
             if user is not None:
-                # update current user's expiration time in db
-=======
-            # add to db
-            user = Users.query.filter_by(user_id=int(session['canvas_user_id'])).first()
-            if user:
-                print "trying to update old user"
->>>>>>> 139ab7d8
+
+                # update the current user's expiration time in db
                 user.refresh_token = session['refresh_token']
                 user.expires_in = session['expires_in']
                 db.session.add(user)
                 db.session.commit()
 
                 # check that the expires_in time got updated
-                check_expiration = Users.query.get(int(session['canvas_user_id']))
+                check_expiration = Users.query.filter_by(user_id=int(session['canvas_user_id']))
 
                 # compare what was saved to the old session
                 # if it didn't update, error
@@ -397,11 +391,7 @@
                 else:
                     return redirect(url_for('index'))
             else:
-<<<<<<< HEAD
                 # add new user to db
-=======
-                print "trying to add new user"
->>>>>>> 139ab7d8
                 new_user = Users(
                     session['canvas_user_id'],
                     session['refresh_token'],
@@ -410,9 +400,8 @@
                 db.session.add(new_user)
                 db.session.commit()
 
-<<<<<<< HEAD
                 # check that the user got added
-                check_user = Users.query.get(int(session['canvas_user_id']))
+                check_user = Users.query.filter_by(user_id=int(session['canvas_user_id'])).first()
 
                 if check_user is None:
                     # Error in adding user to the DB
@@ -431,10 +420,7 @@
 
             # got beyond if/else
             # error in adding or updating db
-=======
-        except Exception as e:
-            print traceback.print_exc()
->>>>>>> 139ab7d8
+
             app.logger.error(
                 "Error in adding or updating user to db: \n {0} {1} {2} ".format(
                     session['canvas_user_id'], session['refresh_token'], session['expires_in']
@@ -460,10 +446,8 @@
 @check_valid_user
 def auth():
 
-    # if they aren't in our DB/their token is expired or invalid
-<<<<<<< HEAD
     # Try to grab the user
-    user = Users.query.get(int(session['canvas_user_id']))
+    user = Users.query.filter_by(user_id=int(session['canvas_user_id'])).first()
 
     # Found a user
     if user is not None:
@@ -473,24 +457,6 @@
 
         # If expired or no api_key
         if datetime.now() > expiration_date or 'api_key' not in session:
-=======
-    try:
-        # Try to grab the user
-        user = Users.query.filter_by(user_id=int(session['canvas_user_id'])).first()
-
-
-        # Found a user
-        if user:
-            # Get the expiration date
-            expiration_date = user.expires_in
-            refresh_token = user.refresh_key
-
-            # If expired or no api_key
-            if datetime.now() > expiration_date or 'api_key' not in session:
-                print datetime.now()
-                print expiration_date
-                print "got here"
->>>>>>> 139ab7d8
 
             app.logger.info(
                 '''Expired refresh token or api_key not in session\n
@@ -523,30 +489,31 @@
                     expires_in = current_time + timedelta(seconds=r.json()['expires_in'])
                     session['expires_in'] = expires_in
 
-                # Try to save the new expiration date
-                user.expires_in = session['expires_in']
-                db.session.commit()
-
-                # check that the expiration date updated
-                check_expiration = Users.query.get(int(session['canvas_user_id']))
-
-                # compare what was saved to the old session
-                # if it didn't update, error
-                if check_expiration.expires_in != session['expires_in']:
-
-                    app.logger.error(
-                        '''Error in updating user's expiration time in the db:\n {0} \n user ID {1} \n
-                        Refresh token {2} \n Oauth expiration in session {3}'''.format(
-                            session['canvas_user_id'],
-                            session['refresh_token'],
-                            session['expires_in']
+                    # Try to save the new expiration date
+                    user.expires_in = session['expires_in']
+                    db.session.commit()
+
+                    # check that the expiration date updated
+                    check_expiration = Users.query.filter_by(
+                        user_id=int(session['canvas_user_id'])).first()
+
+                    # compare what was saved to the old session
+                    # if it didn't update, error
+                    if check_expiration.expires_in != session['expires_in']:
+
+                        app.logger.error(
+                            '''Error in updating user's expiration time in the db:\n {0} \n user ID {1} \n
+                            Refresh token {2} \n Oauth expiration in session {3}'''.format(
+                                session['canvas_user_id'],
+                                session['refresh_token'],
+                                session['expires_in']
+                            )
                         )
-                    )
-                    return_error('''Authentication error,
-                        please refresh and try again. If this error persists,
-                        please contact ***REMOVED***.''')
-                else:
-                    return redirect(url_for('index'))
+                        return_error('''Authentication error,
+                            please refresh and try again. If this error persists,
+                            please contact ***REMOVED***.''')
+                    else:
+                        return redirect(url_for('index'))
             else:
                 # weird response from trying to use the refresh token
                 app.logger.info(
